--- conflicted
+++ resolved
@@ -76,11 +76,7 @@
 GBNet comprises two primary sets of submodules:
 
 - `gbnet.xgbmodule`, `gbnet.lgbmodule`, `gbnet.gblinear`: Contain PyTorch Module classes (`XGBModule`, `LGBModule` and `GBLinear`) that integrate XGBoost, LightGBM and a linear booster respectively.
-<<<<<<< HEAD
-- `gbnet.models`: Includes practical implementations of models using either `XGBModule` or `LGBModule`. Currently there are two implementations. `gbnet.models.forecasting` provides a Sci-kit Learn interface [@scikit-learn] for an optimized version of the forecast model shown above. `gbnet.models.ordinal_regression` provides a Sci-kit Learn interface for ordinal regression.
-=======
-- `gbnet.models`: Includes practical implementations of models using either `XGBModule` or `LGBModule`. Currently there are two implementations. `gbnet.models.forecasting` provides a scikit-learn interface [@scikit-learn] for an optimized version of the forecast model shown above. `gbnet.models.ordinal_regression` provides a scikit-learn interface for Ordinal Regression.
->>>>>>> 4b4a6776
+- `gbnet.models`: Includes practical implementations of models using either `XGBModule` or `LGBModule`. Currently there are two implementations. `gbnet.models.forecasting` provides a scikit-learn interface [@scikit-learn] for an optimized version of the forecast model shown above. `gbnet.models.ordinal_regression` provides a scikit-learn interface for ordinal regression.
 
 ## Forecasting Example
 
